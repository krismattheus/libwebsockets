#
# libwebsockets - small server side websockets and web server implementation
#
# Copyright (C) 2010 - 2020 Andy Green <andy@warmcat.com>
#
# Permission is hereby granted, free of charge, to any person obtaining a copy
# of this software and associated documentation files (the "Software"), to
# deal in the Software without restriction, including without limitation the
# rights to use, copy, modify, merge, publish, distribute, sublicense, and/or
# sell copies of the Software, and to permit persons to whom the Software is
# furnished to do so, subject to the following conditions:
#
# The above copyright notice and this permission notice shall be included in
# all copies or substantial portions of the Software.
#
# THE SOFTWARE IS PROVIDED "AS IS", WITHOUT WARRANTY OF ANY KIND, EXPRESS OR
# IMPLIED, INCLUDING BUT NOT LIMITED TO THE WARRANTIES OF MERCHANTABILITY,
# FITNESS FOR A PARTICULAR PURPOSE AND NONINFRINGEMENT. IN NO EVENT SHALL THE
# AUTHORS OR COPYRIGHT HOLDERS BE LIABLE FOR ANY CLAIM, DAMAGES OR OTHER
# LIABILITY, WHETHER IN AN ACTION OF CONTRACT, TORT OR OTHERWISE, ARISING
# FROM, OUT OF OR IN CONNECTION WITH THE SOFTWARE OR THE USE OR OTHER DEALINGS
# IN THE SOFTWARE.
#

cmake_minimum_required(VERSION 2.8.12)
include(CheckFunctionExists)
include(CheckSymbolExists)
include(CheckIncludeFile)
include(CheckIncludeFiles)
include(CheckLibraryExists)
include(CheckTypeSize)
include(CheckCSourceCompiles)

if (POLICY CMP0048)
	cmake_policy(SET CMP0048 NEW)
endif()

#if (POLICY CMP0024)
#	cmake_policy(SET CMP0024 NEW)
#endif()

if (POLICY CMP0075)
	cmake_policy(SET CMP0075 NEW)
endif()

# General Advice
#
# For selecting between DEBUG / RELEASE, use -DCMAKE_BUILD_TYPE=DEBUG or =RELEASE
#   debug builds include source level debug info and extra logging

set(LWS_WITH_BUNDLED_ZLIB_DEFAULT OFF)
if(WIN32)
	set(LWS_WITH_BUNDLED_ZLIB_DEFAULT ON)
endif()

set(LWS_ROLE_RAW 1)
set(LWS_WITH_POLL 1)

if (ESP_PLATFORM)
	set(LWS_ESP_PLATFORM 1)
	set(CMAKE_TOOLCHAIN_FILE contrib/cross-esp32.cmake)
	set(LWIP_PROVIDE_ERRNO 1)
endif()

# it's at this point any toolchain file is brought in
project(libwebsockets C)
include(CTest)

#
# Select features recommended for PC distro packaging
#
option(LWS_WITH_DISTRO_RECOMMENDED "Enable features recommended for distro packaging" OFF)
option(LWS_FOR_GITOHASHI "Enable features recommended for use with gitohashi" OFF)

#
# Compiler features
#
option(DISABLE_WERROR "Avoid treating compiler warnings as fatal errors" OFF)

#
# Major individual features
#
option(LWS_WITH_NETWORK "Compile with network-related code" ON)
option(LWS_ROLE_H1 "Compile with support for http/1 (needed for ws)" ON)
option(LWS_ROLE_WS "Compile with support for websockets" ON)
option(LWS_ROLE_MQTT "Build with support for MQTT client" OFF)
option(LWS_ROLE_DBUS "Compile with support for DBUS" OFF)
option(LWS_ROLE_RAW_PROXY "Raw packet proxy" OFF)
option(LWS_ROLE_RAW_FILE "Compile with support for raw files" ON)
option(LWS_WITH_HTTP2 "Compile with server support for HTTP/2" ON)
option(LWS_WITH_LWSWS "Libwebsockets Webserver" OFF)
option(LWS_WITH_CGI "Include CGI (spawn process with network-connected stdin/out/err) APIs" OFF)
option(LWS_IPV6 "Compile with support for ipv6" OFF)
option(LWS_UNIX_SOCK "Compile with support for UNIX domain socket if OS supports it" ON)
option(LWS_WITH_PLUGINS "Support plugins for protocols and extensions (implies LWS_WITH_PLUGINS_API)" OFF)
option(LWS_WITH_HTTP_PROXY "Support for active HTTP proxying" OFF)
option(LWS_WITH_ZIP_FOPS "Support serving pre-zipped files" OFF)
option(LWS_WITH_SOCKS5 "Allow use of SOCKS5 proxy on client connections" OFF)
option(LWS_WITH_PEER_LIMITS "Track peers and restrict resources a single peer can allocate" OFF)
option(LWS_WITH_ACCESS_LOG "Support generating Apache-compatible access logs" OFF)
option(LWS_WITH_RANGES "Support http ranges (RFC7233)" OFF)
option(LWS_WITH_SERVER_STATUS "Support json + jscript server monitoring" OFF)
option(LWS_WITH_THREADPOOL "Managed worker thread pool support (relies on pthreads)" OFF)
option(LWS_WITH_HTTP_STREAM_COMPRESSION "Support HTTP stream compression" OFF)
option(LWS_WITH_HTTP_BROTLI "Also offer brotli http stream compression (requires LWS_WITH_HTTP_STREAM_COMPRESSION)" OFF)
option(LWS_WITH_ACME "Enable support for ACME automatic cert acquisition + maintenance (letsencrypt etc)" OFF)
option(LWS_WITH_HUBBUB "Enable libhubbub rewriting support" OFF)
option(LWS_WITH_ALSA "Enable alsa audio example" OFF)
option(LWS_WITH_GTK "Enable gtk example" OFF)
option(LWS_WITH_FTS "Full Text Search support" OFF)
option(LWS_WITH_SYS_ASYNC_DNS "Nonblocking internal IPv4 + IPv6 DNS resolver" OFF)
option(LWS_WITH_SYS_NTPCLIENT "Build in tiny ntpclient good for tls date validation and run via lws_system" OFF)
option(LWS_WITH_SYS_DHCP_CLIENT "Build in tiny DHCP client" OFF)
option(LWS_WITH_HTTP_BASIC_AUTH "Support Basic Auth" ON)
option(LWS_WITH_HTTP_UNCOMMON_HEADERS "Include less common http header support" ON)
option(LWS_WITH_SYS_STATE "lws_system state support" ON)
option(LWS_WITH_SYS_SMD "Lws System Message Distribution" ON)

#
# Secure Streams
#
option(LWS_WITH_SECURE_STREAMS "Secure Streams protocol-agnostic API" OFF)
option(LWS_WITH_SECURE_STREAMS_PROXY_API "Secure Streams support to work across processes" OFF)
option(LWS_WITH_SECURE_STREAMS_SYS_AUTH_API_AMAZON_COM "Auth support for api.amazon.com" OFF)
option(LWS_WITH_SECURE_STREAMS_STATIC_POLICY_ONLY "Secure Streams Policy is hardcoded only" OFF)

#
# CTest options
#
#
# If you build with LWS_WITH_MINIMAL_EXAMPLES, you can use CTest / make test to run
# examples that can give a pass/fail response.  By default it runs tests both against
# a local server peer and warmcat.com, if your CI wants to do the tests but does not
# have internet routing, then you can still run a subset of tests with CTest / make
# test that only does local tests by disabling this option.
#
option(LWS_CTEST_INTERNET_AVAILABLE "CTest will performs tests that need the Internet" ON)

#
# TLS library options... all except mbedTLS are basically OpenSSL variants.
#
option(LWS_WITH_SSL "Include SSL support (defaults to OpenSSL or similar, mbedTLS if LWS_WITH_MBEDTLS is set)" ON)
option(LWS_WITH_MBEDTLS "Use mbedTLS (>=2.0) replacement for OpenSSL. When setting this, you also may need to specify LWS_MBEDTLS_LIBRARIES and LWS_MBEDTLS_INCLUDE_DIRS" OFF)
option(LWS_WITH_BORINGSSL "Use BoringSSL replacement for OpenSSL" OFF)
option(LWS_WITH_CYASSL "Use CyaSSL replacement for OpenSSL. When setting this, you also need to specify LWS_CYASSL_LIBRARIES and LWS_CYASSL_INCLUDE_DIRS" OFF)
option(LWS_WITH_WOLFSSL "Use wolfSSL replacement for OpenSSL. When setting this, you also need to specify LWS_WOLFSSL_LIBRARIES and LWS_WOLFSSL_INCLUDE_DIRS" OFF)
option(LWS_SSL_CLIENT_USE_OS_CA_CERTS "SSL support should make use of the OS-installed CA root certs" ON)
#
# Event library options (may select multiple, or none for default poll()
#
option(LWS_WITH_LIBEV "Compile with support for libev" OFF)
option(LWS_WITH_LIBUV "Compile with support for libuv" OFF)
option(LWS_WITH_LIBEVENT "Compile with support for libevent" OFF)
option(LWS_WITH_GLIB "Compile with support for glib event loop" OFF)

if (UNIX)
# since v4.1, on unix platforms default is build any event libs as runtime plugins
option(LWS_WITH_EVLIB_PLUGINS "Compile event lib support into runtime-selected plugins" ON)
else()
# otherwise default to linking the event lib(s) to libwebsockets.so
option(LWS_WITH_EVLIB_PLUGINS "Compile event lib support into runtime-selected plugins" OFF)
endif()
#
# LWS Drivers
#

option(LWS_WITH_DRIVERS "With generic drivers for gpio, i2c, display etc" OFF)

#
# Static / Dynamic build options
#
option(LWS_WITH_STATIC "Build the static version of the library" ON)
option(LWS_WITH_SHARED "Build the shared version of the library" ON)
option(LWS_LINK_TESTAPPS_DYNAMIC "Link the test apps to the shared version of the library. Default is to link statically" OFF)
option(LWS_STATIC_PIC "Build the static version of the library with position-independent code" OFF)
#
# Specific platforms
#
option(LWS_WITH_ESP32 "Build for ESP32" OFF)
option(LWS_PLAT_OPTEE "Build for OPTEE" OFF)
option(LWS_PLAT_FREERTOS "Build for FreeRTOS" OFF)
option(LWS_PLAT_ANDROID "Android flavour of unix platform" OFF)

#
# Client / Server / Test Apps build control
#
option(LWS_WITHOUT_CLIENT "Don't build the client part of the library" OFF)
option(LWS_WITHOUT_SERVER "Don't build the server part of the library" OFF)
option(LWS_WITHOUT_TESTAPPS "Don't build the libwebsocket-test-apps" OFF)
option(LWS_WITHOUT_TEST_SERVER "Don't build the test server" OFF)
option(LWS_WITHOUT_TEST_SERVER_EXTPOLL "Don't build the test server version that uses external poll" OFF)
option(LWS_WITHOUT_TEST_PING "Don't build the ping test application" OFF)
option(LWS_WITHOUT_TEST_CLIENT "Don't build the client test application" OFF)
#
# Extensions (permessage-deflate)
#
option(LWS_WITHOUT_EXTENSIONS "Don't compile with extensions" ON)
#
# Helpers + misc
#
option(LWS_WITHOUT_BUILTIN_GETIFADDRS "Don't use the BSD getifaddrs implementation from libwebsockets if it is missing (this will result in a compilation error) ... The default is to assume that your libc provides it. On some systems such as uclibc it doesn't exist." OFF)
option(LWS_FALLBACK_GETHOSTBYNAME "Also try to do dns resolution using gethostbyname if getaddrinfo fails" OFF)
option(LWS_WITHOUT_BUILTIN_SHA1 "Don't build the lws sha-1 (eg, because openssl will provide it" OFF)
option(LWS_WITHOUT_DAEMONIZE "Don't build the daemonization api" ON)
option(LWS_SSL_SERVER_WITH_ECDH_CERT "Include SSL server use ECDH certificate" OFF)
option(LWS_WITH_LEJP "With the Lightweight JSON Parser" ON)
option(LWS_WITH_SQLITE3 "Require SQLITE3 support" OFF)
option(LWS_WITH_STRUCT_JSON "Generic struct serialization to and from JSON" OFF)
option(LWS_WITH_STRUCT_SQLITE3 "Generic struct serialization to and from SQLITE3" OFF)
# broken atm
#option(LWS_WITH_SMTP "Provide SMTP support" OFF)
if (LWS_WITH_ESP32)
option(LWS_WITH_DIR "Directory scanning api support" OFF)
option(LWS_WITH_LEJP_CONF "With LEJP configuration parser as used by lwsws" OFF)
else()
option(LWS_WITH_DIR "Directory scanning api support" ON)
option(LWS_WITH_LEJP_CONF "With LEJP configuration parser as used by lwsws" ON)
endif()
option(LWS_WITH_NO_LOGS "Disable all logging other than _err and _user from being compiled in" OFF)
set(LWS_LOGGING_BITFIELD_SET 0 CACHE STRING "Bitfield describing which log levels to force included into the build")
set(LWS_LOGGING_BITFIELD_CLEAR 0 CACHE STRING "Bitfield describing which log levels to force removed from the build")
option(LWS_LOGS_TIMESTAMP "Timestamp at start of logs" ON)
option(LWS_AVOID_SIGPIPE_IGN "Android 7+ reportedly needs this" OFF)
option(LWS_WITH_STATS "Keep statistics of lws internal operations" OFF)
option(LWS_WITH_JOSE "JSON Web Signature / Encryption / Keys (RFC7515/6/) API" OFF)
option(LWS_WITH_GENCRYPTO "Enable support for Generic Crypto apis independent of TLS backend" OFF)
option(LWS_WITH_SELFTESTS "Selftests run at context creation" OFF)
option(LWS_WITH_GCOV "Build with gcc gcov coverage instrumentation" OFF)
option(LWS_WITH_EXPORT_LWSTARGETS "Export libwebsockets CMake targets.  Disable if they conflict with an outer cmake project." ON)
option(LWS_REPRODUCIBLE "Build libwebsockets reproducible. It removes the build user and hostname from the build" ON)
option(LWS_WITH_MINIMAL_EXAMPLES "Also build the normally standalone minimal examples, for QA" OFF)
option(LWS_WITH_LWSAC "lwsac Chunk Allocation api" ON)
option(LWS_WITH_CUSTOM_HEADERS "Store and allow querying custom HTTP headers (H1 only)" ON)
option(LWS_WITH_DISKCACHE "Hashed cache directory with lazy LRU deletion to size limit" OFF)
option(LWS_WITH_ASAN "Build with gcc runtime sanitizer options enabled (needs libasan)" OFF)
option(LWS_WITH_LEJP_CONF "With LEJP configuration parser as used by lwsws" OFF)
option(LWS_WITH_ZLIB "Include zlib support (required for extensions)" OFF)
option(LWS_WITH_BUNDLED_ZLIB "Use bundled zlib version (Windows only)" ${LWS_WITH_BUNDLED_ZLIB_DEFAULT})
option(LWS_WITH_MINIZ "Use miniz instead of zlib" OFF)
option(LWS_WITH_DEPRECATED_THINGS "Temporary workaround for deprecated apis" OFF)
option(LWS_WITH_SEQUENCER "lws_seq_t support" OFF)
option(LWS_WITH_EXTERNAL_POLL "Support external POLL integration using callback messages (not recommended)" OFF)
option(LWS_WITH_LWS_DSH "Support lws_dsh_t Disordered Shared Heap" OFF)
option(LWS_CLIENT_HTTP_PROXYING "Support external http proxies for client connections" ON)
option(LWS_WITH_FILE_OPS "Support file operations vfs" ON)
option(LWS_WITH_DETAILED_LATENCY "Record detailed latency stats for each read and write" OFF)
option(LWS_WITH_UDP "Platform supports UDP" ON)
option(LWS_WITH_SPAWN "Spawn subprocesses with piped stdin/out/stderr" OFF)
option(LWS_WITH_FSMOUNT "Overlayfs and fallback mounting apis" OFF)
option(LWS_WITH_FANALYZER "Enable gcc -fanalyzer if compiler supports" OFF)
option(LWS_HTTP_HEADERS_ALL "Override header reduction optimization and include all like older lws versions" OFF)
option(LWS_WITH_SUL_DEBUGGING "Enable zombie lws_sul checking on object deletion" OFF)
option(LWS_WITH_PLUGINS_API "Build generic lws_plugins apis (see LWS_WITH_PLUGINS to also build protocol plugins)" OFF)

if (${CMAKE_SYSTEM_NAME} MATCHES "Linux")
	option(LWS_WITH_NETLINK "Monitor Netlink for Routing Table changes" ON)
else()
	set(LWS_WITH_NETLINK 0)
endif()


#
# to use miniz, enable both LWS_WITH_ZLIB and LWS_WITH_MINIZ
#
# End of user settings
#

# sets of sub-options implied by other options
#
set(LIB_LIST "")
set(LIB_LIST_AT_END)
set(LWS_LIBRARIES)
set(LWS_OPENSSL_SUPPORT 0)
include(CMakeLists-implied-options.txt)

#
# Structural helpers for cmake in subdirs
#

macro(add_subdir_include_directories arg1)
	add_subdirectory(${arg1})
	include_directories(${_CMAKE_INC_LIST})
endmacro()

macro(exports_to_parent_scope)
	set(SOURCES ${SOURCES} PARENT_SCOPE)
	if (LIB_LIST)
		set(LIB_LIST ${LIB_LIST} PARENT_SCOPE)
	endif()
	get_property(_CURR DIRECTORY PROPERTY INCLUDE_DIRECTORIES) 
	set(_CMAKE_INC_LIST ${_CURR} PARENT_SCOPE)
	if (LWS_LIB_BUILD_INC_PATHS)
		set(LWS_LIB_BUILD_INC_PATHS ${LWS_LIB_BUILD_INC_PATHS} PARENT_SCOPE)
	endif()
endmacro()

macro(export_to_parent_intermediate)
	set(SOURCES ${SOURCES} PARENT_SCOPE)
	if (LIB_LIST)
		set(LIB_LIST ${LIB_LIST} PARENT_SCOPE)
	endif()
	set(_CMAKE_INC_LIST ${_CMAKE_INC_LIST} PARENT_SCOPE)
	if (LWS_LIB_BUILD_INC_PATHS)
		set(LWS_LIB_BUILD_INC_PATHS ${LWS_LIB_BUILD_INC_PATHS} PARENT_SCOPE)
	endif()
endmacro()

#
# Try to find the current Git hash
#

<<<<<<< HEAD
if(WIN32)
	configure_file(${CMAKE_CURRENT_SOURCE_DIR}/win32port/version.rc.in ${CMAKE_CURRENT_BINARY_DIR}/win32port/version.rc @ONLY)
	set(RESOURCES ${CMAKE_CURRENT_BINARY_DIR}/win32port/version.rc)
endif()

# Try to find the current Git hash.
=======
>>>>>>> fbebecc9
find_package(Git)
if(GIT_EXECUTABLE)
	execute_process(
		WORKING_DIRECTORY "${CMAKE_CURRENT_SOURCE_DIR}"
		COMMAND "${GIT_EXECUTABLE}" describe --tags --always
		OUTPUT_VARIABLE GIT_HASH
		OUTPUT_STRIP_TRAILING_WHITESPACE
		)
	set(LWS_BUILD_HASH ${GIT_HASH})

	# append the build user and hostname
	if (NOT LWS_REPRODUCIBLE)
		execute_process(
			WORKING_DIRECTORY "${CMAKE_CURRENT_SOURCE_DIR}"
			COMMAND "whoami"
			OUTPUT_VARIABLE GIT_USER
			OUTPUT_STRIP_TRAILING_WHITESPACE
			)
		execute_process(
			WORKING_DIRECTORY "${CMAKE_CURRENT_SOURCE_DIR}"
			COMMAND "hostname"
			OUTPUT_VARIABLE GIT_HOST
			OUTPUT_STRIP_TRAILING_WHITESPACE
			)
		string(REGEX REPLACE "([^\\])[\\]([^\\])" "\\1\\\\\\\\\\2" GIT_USER ${GIT_USER})
		set(LWS_BUILD_HASH ${GIT_USER}@${GIT_HOST}-${GIT_HASH})
	endif()

	message("Git commit hash: ${LWS_BUILD_HASH}")
endif()

set(PACKAGE "libwebsockets")
set(CPACK_RPM_PACKAGE_LICENSE "MIT")
set(CPACK_PACKAGE_NAME "${PACKAGE}")
set(CPACK_PACKAGE_VERSION_MAJOR "4")
set(CPACK_PACKAGE_VERSION_MINOR "1")
set(CPACK_PACKAGE_VERSION_PATCH_NUMBER "99")

set(CPACK_PACKAGE_VERSION_PATCH "${CPACK_PACKAGE_VERSION_PATCH_NUMBER}-${LWS_BUILD_HASH}")
set(CPACK_PACKAGE_RELEASE 1)

set(CPACK_PACKAGE_VERSION "${CPACK_PACKAGE_VERSION_MAJOR}.${CPACK_PACKAGE_VERSION_MINOR}.${CPACK_PACKAGE_VERSION_PATCH}")
set(CPACK_PACKAGE_VENDOR "andy@warmcat.com")
set(CPACK_PACKAGE_CONTACT "andy@warmcat.com")
set(CPACK_PACKAGE_DESCRIPTION_SUMMARY "${PACKAGE} ${CPACK_PACKAGE_VERSION}")
set(SOVERSION "17")
if(NOT CPACK_GENERATOR)
    if(UNIX)
        set(CPACK_GENERATOR "TGZ")
    else()
        set(CPACK_GENERATOR "ZIP")
    endif()
endif()
set(CPACK_SOURCE_GENERATOR "TGZ")
set(CPACK_SOURCE_PACKAGE_FILE_NAME "${CPACK_PACKAGE_NAME}-${CPACK_PACKAGE_VERSION}")
set(VERSION "${CPACK_PACKAGE_VERSION}")

set(CPACK_RPM_PACKAGE_RELEASE_DIST ON)
set(CPACK_RPM_FILE_NAME "RPM-DEFAULT")
# below makes path length problems in CI
set(CPACK_RPM_DEBUGINFO_PACKAGE OFF)
# below makes some kind of chimera rpm with binaries and sources
set(CPACK_RPM_PACKAGE_SOURCES OFF)
set(CPACK_RPM_INSTALL_WITH_EXEC ON)
set(CPACK_RPM_COMPONENT_INSTALL ON)

set(CPACK_DEBIAN_FILE_NAME "DEB-DEFAULT")
set(CPACK_DEBIAN_PACKAGE_SHLIBDEPS ON)
set(CPACK_DEBIAN_DEBUGINFO_PACKAGE ON)
set(CPACK_DEBIAN_PACKAGE_SOURCE ON)
set(CPACK_DEBIAN_COMPONENT_INSTALL ON)


set(LWS_LIBRARY_VERSION ${CPACK_PACKAGE_VERSION})
set(LWS_LIBRARY_VERSION_MAJOR ${CPACK_PACKAGE_VERSION_MAJOR})
set(LWS_LIBRARY_VERSION_MINOR ${CPACK_PACKAGE_VERSION_MINOR})
set(LWS_LIBRARY_VERSION_PATCH ${CPACK_PACKAGE_VERSION_PATCH_NUMBER})
set(LWS_LIBRARY_VERSION_PATCH_ELABORATED ${CPACK_PACKAGE_VERSION_PATCH})

if (NOT CMAKE_MODULE_PATH)
	set(CMAKE_MODULE_PATH "")
endif()
set(CMAKE_MODULE_PATH ${CMAKE_MODULE_PATH} "${PROJECT_SOURCE_DIR}/cmake/")


if (CMAKE_TOOLCHAIN_FILE)
	message(STATUS "CMAKE_TOOLCHAIN_FILE='${CMAKE_TOOLCHAIN_FILE}'")
endif()

if (NOT LIB_SUFFIX)
	set(LIB_SUFFIX "")
endif()

if (WIN32)
	configure_file(${CMAKE_CURRENT_SOURCE_DIR}/win32port/version.rc.in ${CMAKE_CURRENT_BINARY_DIR}/win32port/version.rc @ONLY)
	set(RESOURCES ${CMAKE_CURRENT_BINARY_DIR}/win32port/version.rc)
endif()

include_directories(include)

# Allow the user to override installation directories.
set(LWS_INSTALL_LIB_DIR       lib CACHE PATH "Installation directory for libraries")
set(LWS_INSTALL_BIN_DIR       bin CACHE PATH "Installation directory for executables")
set(LWS_INSTALL_INCLUDE_DIR   include CACHE PATH "Installation directory for header files")
set(LWS_INSTALL_EXAMPLES_DIR  bin CACHE PATH "Installation directory for example files")

# if you gave LWS_WITH_MINIZ, point to MINIZ here if not found
# automatically

set(LWS_ZLIB_LIBRARIES CACHE PATH "Path to the zlib/miniz library")
set(LWS_ZLIB_INCLUDE_DIRS CACHE PATH "Path to the zlib/miniz include directory")
set(LWS_SQLITE3_LIBRARIES CACHE PATH "Path to the sqlite3 library")
set(LWS_SQLITE3_INCLUDE_DIRS CACHE PATH "Path to the sqlite3 include directory")
set(LWS_LIBMOUNT_INCLUDE_DIRS CACHE PATH "Path to the libmount include directory")
set(LWS_LIBMOUNT_LIBRARIES CACHE PATH "Path to the libmount library")
# on unix, these are in the toolchain.  On win32 you have to put them somewhere
# yourself and point to them here
set(LWS_EXT_PTHREAD_INCLUDE_DIR CACHE PATH "Path to an external pthreads include directory")
set(LWS_EXT_PTHREAD_LIBRARIES CACHE PATH "Path to an external pthreads library")


if (LWS_WITH_HTTP_STREAM_COMPRESSION)
	set(LWS_WITH_ZLIB 1)
endif()

if (LWS_WITH_ZLIB AND NOT LWS_WITH_BUNDLED_ZLIB)
	if ("${LWS_ZLIB_LIBRARIES}" STREQUAL "" OR "${LWS_ZLIB_INCLUDE_DIRS}" STREQUAL "")
	else()
		set(ZLIB_LIBRARIES ${LWS_ZLIB_LIBRARIES})
		set(ZLIB_INCLUDE_DIRS ${LWS_ZLIB_INCLUDE_DIRS})
		set(ZLIB_FOUND 1)
	endif()
endif()


if (LWS_WITH_SQLITE3)
	if ("${LWS_SQLITE3_LIBRARIES}" STREQUAL "" OR "${LWS_SQLITE3_INCLUDE_DIRS}" STREQUAL "")
	else()
		set(SQLITE3_LIBRARIES ${LWS_SQLITE3_LIBRARIES})
		set(SQLITE3_INCLUDE_DIRS ${LWS_SQLITE3_INCLUDE_DIRS})
		set(SQLITE3_FOUND 1)
	endif()
endif()

include_directories("${PROJECT_BINARY_DIR}")

# Check for different inline keyword versions.
foreach(KEYWORD "inline" "__inline__" "__inline")
	set(CMAKE_REQUIRED_DEFINITIONS "-DKEYWORD=${KEYWORD}")
	CHECK_C_SOURCE_COMPILES(
		"
		#include <stdio.h>
		static KEYWORD void a() {}
		int main(int argc, char **argv) { a(); return 0; }
		" LWS_HAVE_${KEYWORD})
endforeach()

if (NOT LWS_HAVE_inline)
	if (LWS_HAVE___inline__)
		set(inline __inline__)
	elseif(LWS_HAVE___inline)
		set(inline __inline)
	endif()
endif()

# Put the libraries and binaries that get built into directories at the
# top of the build tree rather than in hard-to-find leaf directories. 
SET(CMAKE_RUNTIME_OUTPUT_DIRECTORY "${PROJECT_BINARY_DIR}/bin")
SET(CMAKE_LIBRARY_OUTPUT_DIRECTORY "${PROJECT_BINARY_DIR}/lib")
SET(CMAKE_ARCHIVE_OUTPUT_DIRECTORY "${PROJECT_BINARY_DIR}/lib")

SET(LWS_INSTALL_PATH "${CMAKE_INSTALL_PREFIX}")

# Put absolute path of dynamic libraries into the object code. Some
# architectures, notably Mac OS X, need this.
SET(CMAKE_INSTALL_NAME_DIR "${CMAKE_INSTALL_PREFIX}/${LWS_INSTALL_LIB_DIR}${LIB_SUFFIX}")

if (LWS_WITHOUT_BUILTIN_SHA1)
	set(LWS_SHA1_USE_OPENSSL_NAME 1)
endif()

CHECK_C_SOURCE_COMPILES(
	"#include <malloc.h>
	int main(int argc, char **argv) { return malloc_trim(0); }
	" LWS_HAVE_MALLOC_TRIM)
CHECK_C_SOURCE_COMPILES(
	"#include <malloc.h>
	int main(int argc, char **argv) { return (int)malloc_usable_size((void *)0); }
	" LWS_HAVE_MALLOC_USABLE_SIZE)

CHECK_FUNCTION_EXISTS(fork LWS_HAVE_FORK)
CHECK_FUNCTION_EXISTS(getenv LWS_HAVE_GETENV)
CHECK_FUNCTION_EXISTS(malloc LWS_HAVE_MALLOC)
CHECK_FUNCTION_EXISTS(memset LWS_HAVE_MEMSET)
CHECK_FUNCTION_EXISTS(realloc LWS_HAVE_REALLOC)
CHECK_FUNCTION_EXISTS(socket LWS_HAVE_SOCKET)
CHECK_FUNCTION_EXISTS(strerror LWS_HAVE_STRERROR)
CHECK_FUNCTION_EXISTS(vfork LWS_HAVE_VFORK)
CHECK_FUNCTION_EXISTS(execvpe LWS_HAVE_EXECVPE)
CHECK_FUNCTION_EXISTS(getifaddrs LWS_HAVE_GETIFADDRS)
CHECK_FUNCTION_EXISTS(snprintf LWS_HAVE_SNPRINTF)
CHECK_FUNCTION_EXISTS(_snprintf LWS_HAVE__SNPRINTF)
CHECK_FUNCTION_EXISTS(_vsnprintf LWS_HAVE__VSNPRINTF)
CHECK_FUNCTION_EXISTS(getloadavg LWS_HAVE_GETLOADAVG)
CHECK_FUNCTION_EXISTS(atoll LWS_HAVE_ATOLL)
CHECK_FUNCTION_EXISTS(_atoi64 LWS_HAVE__ATOI64)
CHECK_FUNCTION_EXISTS(_stat32i64 LWS_HAVE__STAT32I64)
CHECK_FUNCTION_EXISTS(clock_gettime LWS_HAVE_CLOCK_GETTIME)


if (NOT LWS_HAVE_GETIFADDRS)
	if (LWS_WITHOUT_BUILTIN_GETIFADDRS)
		message(FATAL_ERROR "No getifaddrs was found on the system. Turn off the LWS_WITHOUT_BUILTIN_GETIFADDRS compile option to use the supplied BSD version.")
	endif()
	set(LWS_BUILTIN_GETIFADDRS 1)
endif()

if (LWS_EXT_PTHREAD_INCLUDE_DIR)
	set(CMAKE_REQUIRED_INCLUDES ${CMAKE_REQUIRED_INCLUDES};${LWS_EXT_PTHREAD_INCLUDE_DIR})
	include_directories(${LWS_EXT_PTHREAD_INCLUDE_DIR})

	list(APPEND LIB_LIST_AT_END ${LWS_EXT_PTHREAD_LIBRARIES})
	set(CMAKE_REQUIRED_FLAGS ${CMAKE_REQUIRED_FLAGS} " -DHAVE_STRUCT_TIMESPEC=1")
endif()

#
# add libs here that need to be at the end of the link order
#

if (LWS_EXT_PTHREAD_INCLUDE_DIR)
	list(APPEND LIB_LIST_AT_END ${LWS_EXT_PTHREAD_LIBRARIES})
endif()

if (LWS_WITH_ZLIB AND NOT LWS_WITH_BUNDLED_ZLIB)
	list(APPEND LIB_LIST_AT_END "${ZLIB_LIBRARIES}")
endif()

if (LWS_WITH_PLUGINS_API AND UNIX AND NOT (${CMAKE_SYSTEM_NAME} MATCHES "QNX"))
	list(APPEND LIB_LIST_AT_END "dl")
endif()


CHECK_INCLUDE_FILE(in6addr.h LWS_HAVE_IN6ADDR_H)
CHECK_INCLUDE_FILE(memory.h LWS_HAVE_MEMORY_H)
CHECK_INCLUDE_FILE(netinet/in.h LWS_HAVE_NETINET_IN_H)
CHECK_INCLUDE_FILE(stdint.h LWS_HAVE_STDINT_H)
CHECK_INCLUDE_FILE(stdlib.h LWS_HAVE_STDLIB_H)
CHECK_INCLUDE_FILE(strings.h LWS_HAVE_STRINGS_H)
CHECK_INCLUDE_FILE(string.h LWS_HAVE_STRING_H)
CHECK_INCLUDE_FILE(sys/prctl.h LWS_HAVE_SYS_PRCTL_H)
CHECK_INCLUDE_FILE(sys/socket.h LWS_HAVE_SYS_SOCKET_H)
CHECK_INCLUDE_FILE(sys/sockio.h LWS_HAVE_SYS_SOCKIO_H)
CHECK_INCLUDE_FILE(sys/stat.h LWS_HAVE_SYS_STAT_H)
CHECK_INCLUDE_FILE(sys/types.h LWS_HAVE_SYS_TYPES_H)
CHECK_INCLUDE_FILE(unistd.h LWS_HAVE_UNISTD_H)
CHECK_INCLUDE_FILE(vfork.h LWS_HAVE_VFORK_H)
CHECK_INCLUDE_FILE(sys/capability.h LWS_HAVE_SYS_CAPABILITY_H)
CHECK_INCLUDE_FILE(malloc.h LWS_HAVE_MALLOC_H)
CHECK_INCLUDE_FILE(pthread.h LWS_HAVE_PTHREAD_H)
CHECK_INCLUDE_FILE(inttypes.h LWS_HAVE_INTTYPES_H)

if (WIN32 OR MSVC)
	CHECK_C_SOURCE_COMPILES("#include <winsock2.h>
				 #include <afunix.h>
				 int main() { return 0; }" LWS_HAVE_WIN32_AFUNIX_H)

	if (LWS_UNIX_SOCK AND NOT LWS_HAVE_WIN32_AFUNIX_H)
		message("No afunix.h found. Disabling LWS_UNIX_SOCK.")
		set(LWS_WITH_UNIX_SOCK OFF)
	endif()
endif()

CHECK_LIBRARY_EXISTS(cap cap_set_flag "" LWS_HAVE_LIBCAP)


if (LWS_WITH_ZLIB AND NOT LWS_WITH_BUNDLED_ZLIB)
	if (LWS_WITH_MINIZ)
		CHECK_INCLUDE_FILE(miniz.h LWS_HAVE_ZLIB_H)
	else()
		CHECK_INCLUDE_FILE(zlib.h LWS_HAVE_ZLIB_H)
	endif()
endif()

CHECK_INCLUDE_FILES("stdlib.h;stdarg.h;string.h" STDC_HEADERS)

if (NOT CMAKE_REQUIRED_FLAGS)
	set(CMAKE_REQUIRED_FLAGS "")
endif()
if (NOT CMAKE_REQUIRED_INCLUDES)
	set(CMAKE_REQUIRED_INCLUDES "")
endif()
if (NOT CMAKE_REQUIRED_LIBRARIES)
	set(CMAKE_REQUIRED_LIBRARIES "")
endif()

CHECK_C_SOURCE_COMPILES("#include <stdint.h> 
	int main(void) {
		intptr_t test = 1;
		return 0;
	}" LWS_HAS_INTPTR_T)

if ((CMAKE_C_COMPILER_ID MATCHES "Clang") OR
    (CMAKE_CXX_COMPILER_ID MATCHES "Clang"))
	set(COMPILER_IS_CLANG ON)
endif()

if (LWS_HAVE_PTHREAD_H AND NOT LWS_PLAT_FREERTOS)
	CHECK_C_SOURCE_COMPILES("#define _GNU_SOURCE
		#include <pthread.h>
		int main(void) {
			pthread_t th = 0;
			pthread_setname_np(th, NULL);
			return 0;
		}" LWS_HAS_PTHREAD_SETNAME_NP)
endif()

CHECK_C_SOURCE_COMPILES("#include <stddef.h>
	#include <getopt.h>
	int main(void) {
		void *p = (void *)getopt_long;
		return p != NULL;
	}" LWS_HAS_GETOPT_LONG)

CHECK_C_SOURCE_COMPILES("#include <linux/rtnetlink.h>
	int main(void) {
		int test = RTA_PREF;
		return 0;
	}" LWS_HAVE_RTA_PREF)

if (NOT PID_T_SIZE)
	set(pid_t int)
endif()

if (NOT SIZE_T_SIZE)
	set(size_t "unsigned int")
endif()

if (NOT LWS_HAVE_MALLOC)
	set(malloc rpl_malloc)
endif()

if (NOT LWS_HAVE_REALLOC)
	set(realloc rpl_realloc)
endif()




if (CMAKE_COMPILER_IS_GNUCC OR CMAKE_COMPILER_IS_GNUCXX OR COMPILER_IS_CLANG)
    include (CheckCCompilerFlag)
    CHECK_C_COMPILER_FLAG(-fvisibility=hidden LWS_HAVE_VISIBILITY)
    if (LWS_WITH_FANALYZER)
	    CHECK_C_COMPILER_FLAG(-fanalyzer LWS_HAVE_FANALYZER)
    endif()
    if (LWS_HAVE_VISIBILITY)
                set(VISIBILITY_FLAG -fvisibility=hidden)
    endif()
    if (LWS_WITH_GCOV)
	    set (GCOV_FLAGS "-fprofile-arcs -ftest-coverage ")
    else()
	    set(GCOV_FLAGS "")
    endif()

	if (LWS_WITH_ASAN)
		set (ASAN_FLAGS "-fsanitize=address -fsanitize=undefined -fsanitize-address-use-after-scope -fsanitize-undefined-trap-on-error")
		if (NOT COMPILER_IS_CLANG)
			set (ASAN_FLAGS "${ASAN_FLAGS} -fsanitize=pointer-compare -fsanitize=pointer-subtract -fsanitize=leak")
		endif()
		message("Enabling ASAN")
	else()
		set(ASAN_FLAGS "")
	endif()

	check_c_compiler_flag("-Wignored-qualifiers" LWS_GCC_HAS_IGNORED_QUALIFIERS)
	check_c_compiler_flag("-Wtype-limits" LWS_GCC_HAS_TYPE_LIMITS)

	if (LWS_GCC_HAS_IGNORED_QUALIFIERS)
		set(CMAKE_C_FLAGS "-Wignored-qualifiers ${CMAKE_C_FLAGS}" )
	endif()

	if (LWS_GCC_HAS_TYPE_LIMITS)
		set(CMAKE_C_FLAGS "-Wtype-limits ${CMAKE_C_FLAGS}" )
	endif()

	if (LWS_WITH_FANALYZER AND LWS_HAVE_FANALYZER)
		set(CMAKE_C_FLAGS "-fanalyzer ${CMAKE_C_FLAGS}" )
	endif()

	if (CMAKE_COMPILER_IS_CLANG OR CMAKE_C_COMPILER_VERSION VERSION_GREATER 4.4)
		set(CMAKE_C_FLAGS "-Wuninitialized ${CMAKE_C_FLAGS}")
	endif()

	# always warn all and generate debug info
	if (UNIX AND NOT LWS_PLAT_FREERTOS)
		set(CMAKE_C_FLAGS "-Wall -Wsign-compare -Wstrict-aliasing ${VISIBILITY_FLAG} -Wundef ${GCOV_FLAGS} ${CMAKE_C_FLAGS} ${ASAN_FLAGS}" )
	else()
		set(CMAKE_C_FLAGS "-Wall -Wsign-compare ${VISIBILITY_FLAG} ${GCOV_FLAGS} ${CMAKE_C_FLAGS}" )
	endif()

	if ("${DISABLE_WERROR}" STREQUAL "OFF")
		set(CMAKE_C_FLAGS "${CMAKE_C_FLAGS} -Werror")
	endif()
endif ()

if ((CMAKE_COMPILER_IS_GNUCC OR CMAKE_COMPILER_IS_GNUCXX) AND NOT LWS_WITHOUT_TESTAPPS)
	if (UNIX AND LWS_HAVE_PTHREAD_H AND NOT (${CMAKE_SYSTEM_NAME} MATCHES "QNX"))
	# jeez clang understands -pthread but dies if he sees it at link time!
	# http://stackoverflow.com/questions/2391194/what-is-gs-pthread-equiv-in-clang
	set(CMAKE_C_FLAGS "${CMAKE_C_FLAGS} -pthread" )
    endif()
endif()

if (COMPILER_IS_CLANG)

	# otherwise osx blows a bunch of openssl deprecated api errors
	set(CMAKE_C_FLAGS "${CMAKE_C_FLAGS} -Wno-deprecated-declarations" )
<<<<<<< HEAD
endif()

source_group("Headers Private"  FILES ${HDR_PRIVATE})
source_group("Headers Public"   FILES ${HDR_PUBLIC})
source_group("Sources"          FILES ${SOURCES})
source_group("Resources"        FILES ${RESOURCES})

#
# Create the lib.
#
set(LWS_LIBRARIES)

if (LWS_WITH_STATIC)
    if (LWS_STATIC_PIC)
        set(CMAKE_POSITION_INDEPENDENT_CODE ON)
    endif()
	add_library(websockets STATIC
				${HDR_PRIVATE}
				${HDR_PUBLIC}
				${SOURCES})
	list(APPEND LWS_LIBRARIES websockets)

	if (WIN32)
		# Windows uses the same .lib ending for static libraries and shared
		# library linker files, so rename the static library.
		set_target_properties(websockets
			PROPERTIES
			OUTPUT_NAME websockets_static)
=======
	if (UNIX AND LWS_HAVE_PTHREAD_H)
		set(CMAKE_C_FLAGS "${CMAKE_C_FLAGS} -pthread -Wno-error=unused-command-line-argument" )
>>>>>>> fbebecc9
	endif()
endif()

<<<<<<< HEAD
if (LWS_WITH_SHARED)
	add_library(websockets_shared SHARED
				${HDR_PRIVATE}
				${HDR_PUBLIC}
				${SOURCES}
				${RESOURCES})
	list(APPEND LWS_LIBRARIES websockets_shared)

	# We want the shared lib to be named "libwebsockets"
	# not "libwebsocket_shared".
	set_target_properties(websockets_shared
		PROPERTIES
		OUTPUT_NAME websockets)

	if (WIN32)
		# Compile as DLL (export function declarations)
		set_property(
			TARGET websockets_shared
			PROPERTY COMPILE_DEFINITIONS
			LWS_DLL
			LWS_INTERNAL)
	endif()

	if (APPLE)
		set_property(TARGET websockets_shared PROPERTY MACOSX_RPATH YES)
	endif()

	add_custom_command(
		      TARGET websockets_shared
		      COMMAND ${CMAKE_COMMAND} -E copy ${CMAKE_CURRENT_SOURCE_DIR}/lib/libwebsockets.h
		     					 ${CMAKE_CURRENT_BINARY_DIR}/include/libwebsockets.h
	)
	add_custom_command(
		      TARGET websockets_shared
		      COMMAND ${CMAKE_COMMAND} -E copy ${CMAKE_CURRENT_BINARY_DIR}/lws_config.h
		     					 ${CMAKE_CURRENT_BINARY_DIR}/include/lws_config.h
	)
=======
if (WINCE)
	list(APPEND LIB_LIST_AT_END ws2.lib)
elseif (WIN32)
	list(APPEND LIB_LIST_AT_END ws2_32.lib userenv.lib psapi.lib iphlpapi.lib crypt32.lib)
endif()
>>>>>>> fbebecc9

if (MSVC)
	# Turn off pointless microsoft security warnings.
	add_definitions(-D_CRT_SECURE_NO_DEPRECATE -D_CRT_NONSTDC_NO_DEPRECATE)
	# Fail the build if any warnings
	add_compile_options(/W3 /WX)
endif(MSVC)

if (MINGW)
	set(LWS_MINGW_SUPPORT 1)
	set(CMAKE_C_FLAGS "-D__USE_MINGW_ANSI_STDIO ${CMAKE_C_FLAGS}")
	add_definitions(-DWINVER=0x0601 -D_WIN32_WINNT=0x0601)
endif()

if (HDR_PRIVATE)
	source_group("Headers Private"  FILES ${HDR_PRIVATE})
endif()
if (HDR_PUBLIC)
	source_group("Headers Public"   FILES ${HDR_PUBLIC})
endif()
if (SOURCES)
	source_group("Sources"          FILES ${SOURCES})
endif()
if (RESOURCES)
	source_group("Resources"        FILES ${RESOURCES})
endif()


#
# ZLIB (needed for deflate extension and if LWS_WITH_HTTP_STREAM_COMPRESSION)
#
if (LWS_WITH_ZLIB)
	if (NOT ZLIB_FOUND)
		if (LWS_WITH_MINIZ)
			find_package(Miniz REQUIRED)
			set(ZLIB_INCLUDE_DIRS ${MINIZ_INCLUDE_DIRS})
			set(ZLIB_LIBRARIES ${MINIZ_LIBRARIES})
		else()
			find_package(ZLIB REQUIRED)
		endif()
	endif()
	message("zlib/miniz include dirs: ${ZLIB_INCLUDE_DIRS}")
	message("zlib/miniz libraries: ${ZLIB_LIBRARIES}")
	include_directories(${ZLIB_INCLUDE_DIRS})
	# done later at end of link list
	# list(APPEND LIB_LIST ${ZLIB_LIBRARIES})
	set(CMAKE_REQUIRED_LIBRARIES ${CMAKE_REQUIRED_LIBRARIES} ${ZLIB_LIBRARIES})
	list(APPEND LIB_LIST_AT_END ${ZLIB_LIBRARIES})
endif()


if (LWS_WITH_FSMOUNT AND ${CMAKE_SYSTEM_NAME} STREQUAL "Linux")
	if (NOT LWS_LIBMOUNT_INCLUDE_DIRS STREQUAL "")
		include_directories(${LWS_LIBMOUNT_INCLUDE_DIRS})
		message("libmount include dir: ${LWS_LIBMOUNT_INCLUDE_DIRS}")
	endif()
	if (NOT LWS_LIBMOUNT_LIBRARIES STREQUAL "")
		message("libmount libraries: ${LWS_LIBMOUNT_LIBRARIES}")
		list(APPEND LIB_LIST ${LWS_LIBMOUNT_LIBRARIES})
	else()
		list(APPEND LIB_LIST mount)
	endif()
endif()


if (LWS_WITH_SQLITE3)
	if (NOT SQLITE3_FOUND)
		find_path(SQLITE3_INCLUDE_DIRS NAMES sqlite3.h)
		find_library(SQLITE3_LIBRARIES NAMES sqlite3)
		if(SQLITE3_INCLUDE_DIRS AND SQLITE3_LIBRARIES)
			set(SQLITE3_FOUND 1)
		endif()
	endif()
	message("sqlite3 include dir: ${SQLITE3_INCLUDE_DIRS}")
	message("sqlite3 libraries: ${SQLITE3_LIBRARIES}")
	include_directories("${SQLITE3_INCLUDE_DIRS}")
	list(APPEND LIB_LIST ${SQLITE3_LIBRARIES})
endif()


if (LWS_WITH_HUBBUB)
	find_library(LIBHUBBUB_LIBRARIES NAMES hubbub)
	list(APPEND LIB_LIST ${LIBHUBBUB_LIBRARIES} )
endif()

if (LWS_HAVE_LIBCAP)
	find_library(LIBCAP_LIBRARIES NAMES cap)
	list(APPEND LIB_LIST ${LIBCAP_LIBRARIES} )
endif()


#
# Append the "at end" pieces to the lib list
#
list(APPEND LIB_LIST ${LIB_LIST_AT_END})

#
# Second-level CMakeLists
#

include_directories("${PROJECT_SOURCE_DIR}/lib")
add_subdirectory(lib)



if(WIN32 AND NOT CYGWIN)
  set(DEF_INSTALL_CMAKE_DIR cmake)
else()
  set(DEF_INSTALL_CMAKE_DIR lib${LIB_SUFFIX}/cmake/libwebsockets)
endif()

if (DEFINED REL_INCLUDE_DIR)
    set(LWS__INCLUDE_DIRS "\${LWS_CMAKE_DIR}/${REL_INCLUDE_DIR}")
endif() 

configure_file(${PROJECT_SOURCE_DIR}/cmake/libwebsockets-config.cmake.in
                ${PROJECT_BINARY_DIR}${CMAKE_FILES_DIRECTORY}/libwebsockets-config.cmake 
                @ONLY)

# Generate version info for both build-tree and install-tree.
configure_file(${PROJECT_SOURCE_DIR}/cmake/libwebsockets-config-version.cmake.in
                ${PROJECT_BINARY_DIR}/libwebsockets-config-version.cmake 
                @ONLY)

# Generate the config file for the build-tree.
set(LWS__INCLUDE_DIRS 
    "${PROJECT_SOURCE_DIR}/lib"
    "${PROJECT_BINARY_DIR}")
set(LIBWEBSOCKETS_INCLUDE_DIRS ${LWS__INCLUDE_DIRS} CACHE PATH "Libwebsockets include directories")
configure_file(${PROJECT_SOURCE_DIR}/cmake/libwebsockets-config.cmake.in
                ${PROJECT_BINARY_DIR}/libwebsockets-config.cmake 
                @ONLY)
set(LWS_INSTALL_CMAKE_DIR ${DEF_INSTALL_CMAKE_DIR} CACHE PATH "Installation directory for CMake files")

# Export targets (This is used for other CMake projects to easily find the libraries and include files).
if (LWS_WITH_EXPORT_LWSTARGETS)
    export(TARGETS ${LWS_LIBRARIES}
            FILE "${PROJECT_BINARY_DIR}/LibwebsocketsTargets.cmake")
endif()



set(libwebsockets_DIR ${PROJECT_BINARY_DIR})
set(CMAKE_MODULE_PATH "${PROJECT_SOURCE_DIR}/cmake")
message("DIR ${libwebsockets_DIR} CMP ${CMAKE_MODULE_PATH}")

if (LWS_WITH_MINIMAL_EXAMPLES)
	add_subdirectory(minimal-examples)
endif()

if (NOT LWS_WITHOUT_TESTAPPS)
	add_subdirectory(test-apps)
endif()

add_subdirectory(plugins)
add_subdirectory(lwsws)

# Generate the lws_config.h that includes all the public compilation settings.
configure_file(
       "${PROJECT_SOURCE_DIR}/cmake/lws_config.h.in"
       "${PROJECT_BINARY_DIR}/lws_config.h")
       
add_custom_command(
		OUTPUT ${PROJECT_BINARY_DIR}/include/lws_config.h
			${PROJECT_BINARY_DIR}/include/libwebsockets
			${PROJECT_BINARY_DIR}/include/libwebsockets.h
		COMMENT "Creating build include dir"
		COMMAND ${CMAKE_COMMAND} -E copy ${CMAKE_CURRENT_SOURCE_DIR}/include/libwebsockets.h
     			${CMAKE_CURRENT_BINARY_DIR}/include/libwebsockets.h
		COMMAND ${CMAKE_COMMAND} -E copy_directory ${CMAKE_CURRENT_SOURCE_DIR}/include/libwebsockets/
			${CMAKE_CURRENT_BINARY_DIR}/include/libwebsockets
		COMMAND ${CMAKE_COMMAND} -E copy ${PROJECT_BINARY_DIR}/lws_config.h
     			${CMAKE_CURRENT_BINARY_DIR}/include/lws_config.h
		MAIN_DEPENDENCY ${PROJECT_BINARY_DIR}/lws_config.h
)

add_custom_target(GENHDR DEPENDS  ${PROJECT_BINARY_DIR}/include/lws_config.h)

file(GLOB HDR_PUBLIC1 RELATIVE ${CMAKE_CURRENT_SOURCE_DIR} include/libwebsockets/*.h)
file(GLOB HDR_PUBLIC2 RELATIVE ${CMAKE_CURRENT_SOURCE_DIR} include/libwebsockets.h)
file(GLOB HDR_PUBLIC3 RELATIVE ${CMAKE_CURRENT_SOURCE_DIR} ${CMAKE_CURRENT_BINARY_DIR}/include/lws_config.h)
list(APPEND HDR_PUBLIC ${HDR_PUBLIC1} ${HDR_PUBLIC2} ${HDR_PUBLIC3})

set_source_files_properties(${HDR_PUBLIC} PROPERTIES GENERATED 1)

if (LWS_WITH_STATIC)
	add_dependencies(websockets GENHDR)
endif()
if (LWS_WITH_SHARED)
	add_dependencies(websockets_shared GENHDR)
endif()



#
#
# Installation preparations.
#

export(PACKAGE libwebsockets)

install(DIRECTORY include/libwebsockets
	DESTINATION "${LWS_INSTALL_INCLUDE_DIR}" COMPONENT dev)
install(FILES ${PROJECT_BINARY_DIR}/include/libwebsockets.h ${PROJECT_BINARY_DIR}/include/lws_config.h
	DESTINATION "${LWS_INSTALL_INCLUDE_DIR}" COMPONENT dev)

# Generate the config file for the installation tree.
get_filename_component(LWS_ABSOLUTE_INSTALL_CMAKE_DIR ${LWS_INSTALL_CMAKE_DIR} ABSOLUTE)
get_filename_component(LWS_ABSOLUTE_INSTALL_INCLUDE_DIR ${LWS_INSTALL_INCLUDE_DIR} ABSOLUTE)
file(RELATIVE_PATH 
    REL_INCLUDE_DIR 
    "${LWS_ABSOLUTE_INSTALL_CMAKE_DIR}"
    "${LWS_ABSOLUTE_INSTALL_INCLUDE_DIR}") # Calculate the relative directory from the cmake dir.

set_target_properties(${LWS_LIBRARIES}
		PROPERTIES PUBLIC_HEADER "${HDR_PUBLIC}")

# Install the LibwebsocketsConfig.cmake and LibwebsocketsConfigVersion.cmake
install(FILES
               "${PROJECT_BINARY_DIR}${CMAKE_FILES_DIRECTORY}/libwebsockets-config.cmake"
               "${PROJECT_BINARY_DIR}/libwebsockets-config-version.cmake"
               "${PROJECT_SOURCE_DIR}/cmake/LwsCheckRequirements.cmake"
               DESTINATION "${LWS_INSTALL_CMAKE_DIR}" COMPONENT dev)

# Install exports for the install-tree.
if (LWS_WITH_EXPORT_LWSTARGETS)
    install(EXPORT LibwebsocketsTargets
            DESTINATION "${LWS_INSTALL_CMAKE_DIR}" COMPONENT dev)
endif()

# build subdir is not part of sources
set(CPACK_SOURCE_IGNORE_FILES $(CPACK_SOURCE_IGNORE_FILES) "/.git/" "/build/" "\\\\.tgz$" "\\\\.tar\\\\.gz$")

# Most people are more used to "make dist" compared to "make package_source"
add_custom_target(dist COMMAND "${CMAKE_MAKE_PROGRAM}" package_source)



# This must always be last!
include(CPack)<|MERGE_RESOLUTION|>--- conflicted
+++ resolved
@@ -309,15 +309,6 @@
 # Try to find the current Git hash
 #
 
-<<<<<<< HEAD
-if(WIN32)
-	configure_file(${CMAKE_CURRENT_SOURCE_DIR}/win32port/version.rc.in ${CMAKE_CURRENT_BINARY_DIR}/win32port/version.rc @ONLY)
-	set(RESOURCES ${CMAKE_CURRENT_BINARY_DIR}/win32port/version.rc)
-endif()
-
-# Try to find the current Git hash.
-=======
->>>>>>> fbebecc9
 find_package(Git)
 if(GIT_EXECUTABLE)
 	execute_process(
@@ -734,87 +725,16 @@
 
 	# otherwise osx blows a bunch of openssl deprecated api errors
 	set(CMAKE_C_FLAGS "${CMAKE_C_FLAGS} -Wno-deprecated-declarations" )
-<<<<<<< HEAD
-endif()
-
-source_group("Headers Private"  FILES ${HDR_PRIVATE})
-source_group("Headers Public"   FILES ${HDR_PUBLIC})
-source_group("Sources"          FILES ${SOURCES})
-source_group("Resources"        FILES ${RESOURCES})
-
-#
-# Create the lib.
-#
-set(LWS_LIBRARIES)
-
-if (LWS_WITH_STATIC)
-    if (LWS_STATIC_PIC)
-        set(CMAKE_POSITION_INDEPENDENT_CODE ON)
-    endif()
-	add_library(websockets STATIC
-				${HDR_PRIVATE}
-				${HDR_PUBLIC}
-				${SOURCES})
-	list(APPEND LWS_LIBRARIES websockets)
-
-	if (WIN32)
-		# Windows uses the same .lib ending for static libraries and shared
-		# library linker files, so rename the static library.
-		set_target_properties(websockets
-			PROPERTIES
-			OUTPUT_NAME websockets_static)
-=======
 	if (UNIX AND LWS_HAVE_PTHREAD_H)
 		set(CMAKE_C_FLAGS "${CMAKE_C_FLAGS} -pthread -Wno-error=unused-command-line-argument" )
->>>>>>> fbebecc9
-	endif()
-endif()
-
-<<<<<<< HEAD
-if (LWS_WITH_SHARED)
-	add_library(websockets_shared SHARED
-				${HDR_PRIVATE}
-				${HDR_PUBLIC}
-				${SOURCES}
-				${RESOURCES})
-	list(APPEND LWS_LIBRARIES websockets_shared)
-
-	# We want the shared lib to be named "libwebsockets"
-	# not "libwebsocket_shared".
-	set_target_properties(websockets_shared
-		PROPERTIES
-		OUTPUT_NAME websockets)
-
-	if (WIN32)
-		# Compile as DLL (export function declarations)
-		set_property(
-			TARGET websockets_shared
-			PROPERTY COMPILE_DEFINITIONS
-			LWS_DLL
-			LWS_INTERNAL)
-	endif()
-
-	if (APPLE)
-		set_property(TARGET websockets_shared PROPERTY MACOSX_RPATH YES)
-	endif()
-
-	add_custom_command(
-		      TARGET websockets_shared
-		      COMMAND ${CMAKE_COMMAND} -E copy ${CMAKE_CURRENT_SOURCE_DIR}/lib/libwebsockets.h
-		     					 ${CMAKE_CURRENT_BINARY_DIR}/include/libwebsockets.h
-	)
-	add_custom_command(
-		      TARGET websockets_shared
-		      COMMAND ${CMAKE_COMMAND} -E copy ${CMAKE_CURRENT_BINARY_DIR}/lws_config.h
-		     					 ${CMAKE_CURRENT_BINARY_DIR}/include/lws_config.h
-	)
-=======
+	endif()
+endif()
+
 if (WINCE)
 	list(APPEND LIB_LIST_AT_END ws2.lib)
 elseif (WIN32)
 	list(APPEND LIB_LIST_AT_END ws2_32.lib userenv.lib psapi.lib iphlpapi.lib crypt32.lib)
 endif()
->>>>>>> fbebecc9
 
 if (MSVC)
 	# Turn off pointless microsoft security warnings.
